--- conflicted
+++ resolved
@@ -282,21 +282,12 @@
    "source": [
     "def U_solve(U,rhs):\n",
     "    x = zeros_like(rhs)\n",
-<<<<<<< HEAD
-    "    N = len(L)\n",
-    "        \n",
-    "    x[N-1] = rhs[N-1]/L[N-1,N-1] # Python starts with 0\n",
-    "    for i in range(N-1, 0, -1): #Last element of range is skipped\n",
-    "        x[i] = (rhs[i] - dot(U[i, i:N], x[i:N]))/U[i,i]\n",
-    "\n",
-=======
     "    N=len(U)\n",
     "            \n",
     "    x[-1] = rhs[-1]/U[-1,-1]\n",
     "    for i in reversed(range(N-1)):\n",
     "        x[i] = (rhs[i] -dot(U[i, i+1:N], x[i+1:N]))/U[i,i]\n",
     "        \n",
->>>>>>> 94cd1c58
     "    return x"
    ]
   },
@@ -430,11 +421,7 @@
    "name": "python",
    "nbconvert_exporter": "python",
    "pygments_lexer": "ipython3",
-<<<<<<< HEAD
    "version": "3.7.1"
-=======
-   "version": "3.6.7"
->>>>>>> 94cd1c58
   }
  },
  "nbformat": 4,
